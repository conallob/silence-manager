--- conflicted
+++ resolved
@@ -29,19 +29,11 @@
 	github.com/modern-go/reflect2 v1.0.2 // indirect
 	github.com/munnerz/goautoneg v0.0.0-20191010083416-a7dc8b61c822 // indirect
 	github.com/x448/float16 v0.8.4 // indirect
-<<<<<<< HEAD
-	golang.org/x/net v0.38.0 // indirect
-	golang.org/x/oauth2 v0.21.0 // indirect
-	golang.org/x/sys v0.31.0 // indirect
-	golang.org/x/term v0.30.0 // indirect
-	golang.org/x/text v0.23.0 // indirect
-=======
 	golang.org/x/net v0.26.0 // indirect
 	golang.org/x/oauth2 v0.27.0 // indirect
 	golang.org/x/sys v0.21.0 // indirect
 	golang.org/x/term v0.21.0 // indirect
 	golang.org/x/text v0.16.0 // indirect
->>>>>>> 9f234fda
 	golang.org/x/time v0.3.0 // indirect
 	google.golang.org/protobuf v1.34.2 // indirect
 	gopkg.in/inf.v0 v0.9.1 // indirect
